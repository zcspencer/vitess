// Copyright 2014, Google Inc. All rights reserved.
// Use of this source code is governed by a BSD-style
// license that can be found in the LICENSE file.

package vtgate

import (
	"path"
	"reflect"
	"testing"
	"time"

	mproto "github.com/youtube/vitess/go/mysql/proto"
	"github.com/youtube/vitess/go/sqltypes"
	"github.com/youtube/vitess/go/testfiles"
	"github.com/youtube/vitess/go/vt/topo"
	"github.com/youtube/vitess/go/vt/vtgate/planbuilder"
	"github.com/youtube/vitess/go/vt/vtgate/proto"
	_ "github.com/youtube/vitess/go/vt/vtgate/vindexes"
	"golang.org/x/net/context"
)

type VTGateSchemaNormalized struct {
	Keyspaces map[string]struct {
		ShardingScheme int
		Indexes        map[string]struct {
			// Type is ShardKey or Lookup.
			Type      int
			From, To  string
			Owner     string
			IsAutoInc bool
		}
		Tables map[string]struct {
			IndexColumns []struct {
				Column    string
				IndexName string
			}
		}
	}
}

func TestUnsharded(t *testing.T) {
	schema, err := planbuilder.LoadSchemaJSON(locateFile("router_test.json"))
	if err != nil {
		t.Fatal(err)
	}
	createSandbox("TestRouter")
	s := createSandbox(TEST_UNSHARDED)
	sbc := &sandboxConn{}
	s.MapTestConn("0", sbc)
	serv := new(sandboxTopo)
	scatterConn := NewScatterConn(serv, "", "aa", 1*time.Second, 10, 1*time.Millisecond)
	router := NewRouter(serv, "aa", schema, "", scatterConn)
	q := proto.Query{
		Sql:        "select * from music_user_map where id = 1",
		TabletType: topo.TYPE_MASTER,
	}
	_, err = router.Execute(context.Background(), &q)
	if err != nil {
		t.Error(err)
	}
	if sbc.ExecCount != 1 {
		t.Errorf("sbc.ExecCount: %v, want 1\n", sbc.ExecCount)
	}
	wantBind := map[string]interface{}{}
	if !reflect.DeepEqual(sbc.BindVars[0], wantBind) {
		t.Errorf("sbc.BindVars[0] = %#v, want %#v", sbc.BindVars[0], wantBind)
	}
	wantQuery := "select * from music_user_map where id = 1"
	if sbc.Queries[0] != wantQuery {
		t.Errorf("sbc.Queries[0]: %q, want %q\n", sbc.Queries[0], wantQuery)
	}

	q.Sql = "update music_user_map set id = 1"
	_, err = router.Execute(context.Background(), &q)
	if err != nil {
		t.Error(err)
	}
	wantQueries := []string{
		"select * from music_user_map where id = 1",
		"update music_user_map set id = 1",
	}
	if !reflect.DeepEqual(sbc.Queries, wantQueries) {
		t.Errorf("sbc.Queries[0]: %q, want %q\n", sbc.Queries, wantQueries)
	}

	q.Sql = "delete from music_user_map"
<<<<<<< HEAD
	sbc.Queries = nil
	_, err = router.Execute(&context.DummyContext{}, &q)
=======
	_, err = router.Execute(context.Background(), &q)
>>>>>>> 3fd3b17a
	if err != nil {
		t.Error(err)
	}
	wantQuery = "delete from music_user_map"
	if sbc.Queries[0] != wantQuery {
		t.Errorf("sbc.Queries[0]: %q, want %q\n", sbc.Queries[0], wantQuery)
	}

	q.Sql = "insert into music_user_map values(1)"
<<<<<<< HEAD
	sbc.Queries = nil
	_, err = router.Execute(&context.DummyContext{}, &q)
=======
	_, err = router.Execute(context.Background(), &q)
>>>>>>> 3fd3b17a
	if err != nil {
		t.Error(err)
	}
	wantQuery = "insert into music_user_map values(1)"
	if sbc.Queries[0] != wantQuery {
		t.Errorf("sbc.Queries[0]: %q, want %q\n", sbc.Queries[0], wantQuery)
	}
}

func TestSelectEqual(t *testing.T) {
	schema, err := planbuilder.LoadSchemaJSON(locateFile("router_test.json"))
	if err != nil {
		t.Fatal(err)
	}
	s := createSandbox("TestRouter")
	sbc1 := &sandboxConn{}
	sbc2 := &sandboxConn{}
	s.MapTestConn("-20", sbc1)
	s.MapTestConn("40-60", sbc2)

	l := createSandbox("TestUnsharded")
	sbclookup := &sandboxConn{}
	l.MapTestConn("0", sbclookup)

	serv := new(sandboxTopo)
	scatterConn := NewScatterConn(serv, "", "aa", 1*time.Second, 10, 1*time.Millisecond)
	router := NewRouter(serv, "aa", schema, "", scatterConn)
	q := proto.Query{
		Sql:        "select * from user where id = 1",
		TabletType: topo.TYPE_MASTER,
	}
	_, err = router.Execute(context.Background(), &q)
	if err != nil {
		t.Error(err)
	}
	wantBind := map[string]interface{}{}
	if !reflect.DeepEqual(sbc1.BindVars[0], wantBind) {
		t.Errorf("sbc1.BindVars[0] = %#v, want %#v", sbc1.BindVars[0], wantBind)
	}
	wantQuery := "select * from user where id = 1"
	if sbc1.Queries[0] != wantQuery {
		t.Errorf("sbc1.Queries[0]: %q, want %q\n", sbc1.Queries[0], wantQuery)
	}
	if sbc2.ExecCount != 0 {
		t.Errorf("sbc2.ExecCount: %v, want 0\n", sbc2.ExecCount)
	}

	q.Sql = "select * from user where id = 3"
	_, err = router.Execute(context.Background(), &q)
	if err != nil {
		t.Error(err)
	}
	if sbc1.ExecCount != 1 {
		t.Errorf("sbc1.ExecCount: %v, want 1\n", sbc1.ExecCount)
	}
	wantBind = map[string]interface{}{}
	if !reflect.DeepEqual(sbc2.BindVars[0], wantBind) {
		t.Errorf("sbc2.BindVars[0] = %#v, want %#v", sbc2.BindVars[0], wantBind)
	}
	wantQuery = "select * from user where id = 3"
	if sbc2.Queries[0] != wantQuery {
		t.Errorf("sbc2.Queries[0]: %q, want %q\n", sbc2.Queries[0], wantQuery)
	}

	q.Sql = "select * from user where name = 'foo'"
	sbc1.BindVars = nil
	sbc1.Queries = nil
	_, err = router.Execute(&context.DummyContext{}, &q)
	if err != nil {
		t.Error(err)
	}
	wantBind = map[string]interface{}{}
	if !reflect.DeepEqual(sbc1.BindVars[0], wantBind) {
		t.Errorf("sbc1.BindVars[0] = %#v, want %#v", sbc1.BindVars[0], wantBind)
	}
	wantQuery = "select * from user where name = 'foo'"
	if sbc1.Queries[0] != wantQuery {
		t.Errorf("sbc1.Queries[0]: %q, want %q\n", sbc1.Queries[0], wantQuery)
	}

	wantBinds := []map[string]interface{}{{
		"name": "foo",
	}}
	if !reflect.DeepEqual(sbclookup.BindVars, wantBinds) {
		t.Errorf("sbclookup.BindVars = \n%#v, want \n%#v", sbclookup.BindVars, wantBinds)
	}
	wantQueries := []string{
		"select user_id from name_user_map where name = :name",
	}
	if !reflect.DeepEqual(sbclookup.Queries, wantQueries) {
		t.Errorf("sbclookup.Queries: %q, want %q\n", sbclookup.Queries, wantQueries)
	}
}

func TestSelectIN(t *testing.T) {
	schema, err := planbuilder.LoadSchemaJSON(locateFile("router_test.json"))
	if err != nil {
		t.Fatal(err)
	}
	s := createSandbox("TestRouter")
	sbc1 := &sandboxConn{}
	sbc2 := &sandboxConn{}
	s.MapTestConn("-20", sbc1)
	s.MapTestConn("40-60", sbc2)

	l := createSandbox("TestUnsharded")
	sbclookup := &sandboxConn{}
	l.MapTestConn("0", sbclookup)

	serv := new(sandboxTopo)
	scatterConn := NewScatterConn(serv, "", "aa", 1*time.Second, 10, 1*time.Millisecond)
	router := NewRouter(serv, "aa", schema, "", scatterConn)
	q := proto.Query{
		Sql:        "select * from user where id in (1)",
		TabletType: topo.TYPE_MASTER,
	}
	_, err = router.Execute(&context.DummyContext{}, &q)
	if err != nil {
		t.Error(err)
	}
	wantBind := map[string]interface{}{
		"_vals": []interface{}{int64(1)},
	}
	if !reflect.DeepEqual(sbc1.BindVars[0], wantBind) {
		t.Errorf("sbc1.BindVars[0] = %#v, want %#v", sbc1.BindVars[0], wantBind)
	}
	wantQuery := "select * from user where id in ::_vals"
	if sbc1.Queries[0] != wantQuery {
		t.Errorf("sbc1.Queries[0]: %q, want %q\n", sbc1.Queries[0], wantQuery)
	}
	if sbc2.ExecCount != 0 {
		t.Errorf("sbc2.ExecCount: %v, want 0\n", sbc2.ExecCount)
	}

	q.Sql = "select * from user where id in (1, 3)"
	sbc1.Queries = nil
	_, err = router.Execute(&context.DummyContext{}, &q)
	if err != nil {
		t.Error(err)
	}
	wantBind = map[string]interface{}{
		"_vals": []interface{}{int64(1)},
	}
	if !reflect.DeepEqual(sbc1.BindVars[0], wantBind) {
		t.Errorf("sbc1.BindVars[0] = %#v, want %#v", sbc1.BindVars[0], wantBind)
	}
	if sbc1.Queries[0] != wantQuery {
		t.Errorf("sbc1.Queries[0]: %q, want %q\n", sbc1.Queries[0], wantQuery)
	}
	wantBind = map[string]interface{}{
		"_vals": []interface{}{int64(3)},
	}
	if !reflect.DeepEqual(sbc2.BindVars[0], wantBind) {
		t.Errorf("sbc2.BindVars[0] = %#v, want %#v", sbc2.BindVars[0], wantBind)
	}
	if sbc2.Queries[0] != wantQuery {
		t.Errorf("sbc2.Queries[0]: %q, want %q\n", sbc2.Queries[0], wantQuery)
	}

	q.Sql = "select * from user where name = 'foo'"
	sbc1.BindVars = nil
	sbc1.Queries = nil
	_, err = router.Execute(&context.DummyContext{}, &q)
	if err != nil {
		t.Error(err)
	}
	wantBind = map[string]interface{}{}
	if !reflect.DeepEqual(sbc1.BindVars[0], wantBind) {
		t.Errorf("sbc1.BindVars[0] = %#v, want %#v", sbc1.BindVars[0], wantBind)
	}
	wantQuery = "select * from user where name = 'foo'"
	if sbc1.Queries[0] != wantQuery {
		t.Errorf("sbc1.Queries[0]: %q, want %q\n", sbc1.Queries[0], wantQuery)
	}

	wantBinds := []map[string]interface{}{{
		"name": "foo",
	}}
	if !reflect.DeepEqual(sbclookup.BindVars, wantBinds) {
		t.Errorf("sbclookup.BindVars = \n%#v, want \n%#v", sbclookup.BindVars, wantBinds)
	}
	wantQueries := []string{
		"select user_id from name_user_map where name = :name",
	}
	if !reflect.DeepEqual(sbclookup.Queries, wantQueries) {
		t.Errorf("sbclookup.Queries: %q, want %q\n", sbclookup.Queries, wantQueries)
	}
}

func TestSelectKeyrange(t *testing.T) {
	schema, err := planbuilder.LoadSchemaJSON(locateFile("router_test.json"))
	if err != nil {
		t.Fatal(err)
	}
	s := createSandbox("TestRouter")
	sbc1 := &sandboxConn{}
	sbc2 := &sandboxConn{}
	s.MapTestConn("-20", sbc1)
	s.MapTestConn("40-60", sbc2)
	serv := new(sandboxTopo)
	scatterConn := NewScatterConn(serv, "", "aa", 1*time.Second, 10, 1*time.Millisecond)
	router := NewRouter(serv, "aa", schema, "", scatterConn)
	q := proto.Query{
		Sql:        "select * from user where keyrange('', '\x20')",
		TabletType: topo.TYPE_MASTER,
	}
	_, err = router.Execute(&context.DummyContext{}, &q)
	if err != nil {
		t.Error(err)
	}
	wantBind := map[string]interface{}{}
	if !reflect.DeepEqual(sbc1.BindVars[0], wantBind) {
		t.Errorf("sbc1.BindVars[0] = %#v, want %#v", sbc1.BindVars[0], wantBind)
	}
	wantQuery := "select * from user"
	if sbc1.Queries[0] != wantQuery {
		t.Errorf("sbc1.Queries[0]: %q, want %q\n", sbc1.Queries[0], wantQuery)
	}
	if sbc2.ExecCount != 0 {
		t.Errorf("sbc2.ExecCount: %v, want 0\n", sbc2.ExecCount)
	}

	q.Sql = "select * from user where keyrange('\x40', '\x60')"
	_, err = router.Execute(&context.DummyContext{}, &q)
	if err != nil {
		t.Error(err)
	}
	if sbc1.ExecCount != 1 {
		t.Errorf("sbc1.ExecCount: %v, want 1\n", sbc1.ExecCount)
	}
	wantBind = map[string]interface{}{}
	if !reflect.DeepEqual(sbc2.BindVars[0], wantBind) {
		t.Errorf("sbc2.BindVars[0] = %#v, want %#v", sbc2.BindVars[0], wantBind)
	}
	wantQuery = "select * from user"
	if sbc2.Queries[0] != wantQuery {
		t.Errorf("sbc2.Queries[0]: %q, want %q\n", sbc2.Queries[0], wantQuery)
	}
}

func TestSelectScatter(t *testing.T) {
	schema, err := planbuilder.LoadSchemaJSON(locateFile("router_test.json"))
	if err != nil {
		t.Fatal(err)
	}
	s := createSandbox("TestRouter")
	shards := []string{"-20", "20-40", "40-60", "60-80", "80-a0", "a0-c0", "c0-e0", "e0-"}
	var conns []*sandboxConn
	for _, shard := range shards {
		sbc := &sandboxConn{}
		conns = append(conns, sbc)
		s.MapTestConn(shard, sbc)
	}
	serv := new(sandboxTopo)
	scatterConn := NewScatterConn(serv, "", "aa", 1*time.Second, 10, 1*time.Millisecond)
	router := NewRouter(serv, "aa", schema, "", scatterConn)
	q := proto.Query{
		Sql:        "select * from user",
		TabletType: topo.TYPE_MASTER,
	}
	_, err = router.Execute(&context.DummyContext{}, &q)
	if err != nil {
		t.Error(err)
	}
	wantBind := map[string]interface{}{}
	wantQuery := "select * from user"
	for _, conn := range conns {
		if !reflect.DeepEqual(conn.BindVars[0], wantBind) {
			t.Errorf("conn.BindVars[0] = %#v, want %#v", conn.BindVars[0], wantBind)
		}
		if conn.Queries[0] != wantQuery {
			t.Errorf("conn.Queries[0]: %q, want %q\n", conn.Queries[0], wantQuery)
		}
	}
}

func TestUpdateEqual(t *testing.T) {
	schema, err := planbuilder.LoadSchemaJSON(locateFile("router_test.json"))
	if err != nil {
		t.Fatal(err)
	}
	s := createSandbox("TestRouter")
	sbc1 := &sandboxConn{}
	sbc2 := &sandboxConn{}
	s.MapTestConn("-20", sbc1)
	s.MapTestConn("40-60", sbc2)
	serv := new(sandboxTopo)
	scatterConn := NewScatterConn(serv, "", "aa", 1*time.Second, 10, 1*time.Millisecond)
	router := NewRouter(serv, "aa", schema, "", scatterConn)
	q := proto.Query{
		Sql:        "update user set a=2 where id = 1",
		TabletType: topo.TYPE_MASTER,
	}
	_, err = router.Execute(&context.DummyContext{}, &q)
	if err != nil {
		t.Error(err)
	}
	wantBind := map[string]interface{}{
		"keyspace_id": "\x16k@\xb4J\xbaK\xd6",
	}
	if !reflect.DeepEqual(sbc1.BindVars[0], wantBind) {
		t.Errorf("sbc1.BindVars[0] = %#v, want %#v", sbc1.BindVars[0], wantBind)
	}
	wantQuery := "update user set a = 2 where id = 1 /* _routing keyspace_id:166b40b44aba4bd6 */"
	if sbc1.Queries[0] != wantQuery {
		t.Errorf("sbc1.Queries[0]: %q, want %q\n", sbc1.Queries[0], wantQuery)
	}
	if sbc2.ExecCount != 0 {
		t.Errorf("sbc2.ExecCount: %v, want 0\n", sbc2.ExecCount)
	}
	q.Sql = "update user set a=2 where id = 3"
	_, err = router.Execute(&context.DummyContext{}, &q)
	if err != nil {
		t.Error(err)
	}
	if sbc1.ExecCount != 1 {
		t.Errorf("sbc1.ExecCount: %v, want 1\n", sbc1.ExecCount)
	}
	wantBind = map[string]interface{}{
		"keyspace_id": "N\xb1\x90ɢ\xfa\x16\x9c",
	}
	if !reflect.DeepEqual(sbc2.BindVars[0], wantBind) {
		t.Errorf("sbc2.BindVars[0] = %#v, want %#v", sbc2.BindVars[0], wantBind)
	}
	wantQuery = "update user set a = 2 where id = 3 /* _routing keyspace_id:4eb190c9a2fa169c */"
	if sbc2.Queries[0] != wantQuery {
		t.Errorf("sbc2.Queries[0]: %q, want %q\n", sbc2.Queries[0], wantQuery)
	}
}

func TestDeleteEqual(t *testing.T) {
	schema, err := planbuilder.LoadSchemaJSON(locateFile("router_test.json"))
	if err != nil {
		t.Fatal(err)
	}
	s := createSandbox("TestRouter")
	sbc := &sandboxConn{}
	s.MapTestConn("-20", sbc)

	l := createSandbox("TestUnsharded")
	sbclookup := &sandboxConn{}
	l.MapTestConn("0", sbclookup)

	serv := new(sandboxTopo)
	scatterConn := NewScatterConn(serv, "", "aa", 1*time.Second, 10, 1*time.Millisecond)
	router := NewRouter(serv, "aa", schema, "", scatterConn)

	sbc.setResults([]*mproto.QueryResult{&mproto.QueryResult{
		Fields: []mproto.Field{
			{"id", 3},
			{"name", 253},
		},
		RowsAffected: 1,
		InsertId:     0,
		Rows: [][]sqltypes.Value{{
			{sqltypes.Numeric("1")},
			{sqltypes.String("myname")},
		}},
	}})
	q := proto.Query{
		Sql:        "delete from user where id = 1",
		TabletType: topo.TYPE_MASTER,
	}
	_, err = router.Execute(&context.DummyContext{}, &q)
	if err != nil {
		t.Error(err)
	}
	wantBinds := []map[string]interface{}{{}, {
		"keyspace_id": "\x16k@\xb4J\xbaK\xd6",
	}}
	if !reflect.DeepEqual(sbc.BindVars, wantBinds) {
		t.Errorf("sbc.BindVars = %#v, want %#v", sbc.BindVars, wantBinds)
	}
	wantQueries := []string{
		"select id, name from user where id = 1 for update",
		"delete from user where id = 1 /* _routing keyspace_id:166b40b44aba4bd6 */",
	}
	if !reflect.DeepEqual(sbc.Queries, wantQueries) {
		t.Errorf("sbc.Queries: %q, want %q\n", sbc.Queries, wantQueries)
	}

	wantBinds = []map[string]interface{}{{
		"id": []interface{}{int64(1)},
	}, {
		"user_id": int64(1),
		"name":    []interface{}{"myname"},
	}}
	if !reflect.DeepEqual(sbclookup.BindVars, wantBinds) {
		t.Errorf("sbclookup.BindVars = \n%#v, want \n%#v", sbclookup.BindVars, wantBinds)
	}
	wantQueries = []string{
		"delete from user_idx where id in ::id",
		"delete from name_user_map where name in ::name and user_id = :user_id",
	}
	if !reflect.DeepEqual(sbclookup.Queries, wantQueries) {
		t.Errorf("sbclookup.Queries: %q, want %q\n", sbclookup.Queries, wantQueries)
	}
}

func TestInsertSharded(t *testing.T) {
	schema, err := planbuilder.LoadSchemaJSON(locateFile("router_test.json"))
	if err != nil {
		t.Fatal(err)
	}
	s := createSandbox("TestRouter")
	sbc1 := &sandboxConn{}
	sbc2 := &sandboxConn{}
	s.MapTestConn("-20", sbc1)
	s.MapTestConn("40-60", sbc2)

	l := createSandbox("TestUnsharded")
	sbclookup := &sandboxConn{}
	l.MapTestConn("0", sbclookup)

	serv := new(sandboxTopo)
	scatterConn := NewScatterConn(serv, "", "aa", 1*time.Second, 10, 1*time.Millisecond)
	router := NewRouter(serv, "aa", schema, "", scatterConn)

	q := proto.Query{
		Sql:        "insert into user(id, v, name) values (1, 2, 'myname')",
		TabletType: topo.TYPE_MASTER,
	}
	_, err = router.Execute(context.Background(), &q)
	if err != nil {
		t.Error(err)
	}
	wantBind := map[string]interface{}{
		"id": int64(1),
	}
	if !reflect.DeepEqual(sbclookup.BindVars[0], wantBind) {
		t.Errorf("sbclookup.BindVars[0] = %#v, want %#v", sbclookup.BindVars[0], wantBind)
	}
	wantQuery := "insert into user_idx(id) values(:id)"
	if sbclookup.Queries[0] != wantQuery {
		t.Errorf("sbclookup.Queries[0]: %q, want %q\n", sbclookup.Queries[0], wantQuery)
	}
	wantBind = map[string]interface{}{
		"keyspace_id": "\x16k@\xb4J\xbaK\xd6",
		"_id":         int64(1),
		"_name":       "myname",
	}
	if !reflect.DeepEqual(sbc1.BindVars[0], wantBind) {
		t.Errorf("sbc1.BindVars[0] = %#v, want %#v", sbc1.BindVars[0], wantBind)
	}
	wantQuery = "insert into user(id, v, name) values (:_id, 2, :_name) /* _routing keyspace_id:166b40b44aba4bd6 */"
	if sbc1.Queries[0] != wantQuery {
		t.Errorf("sbc1.Queries[0]: %q, want %q\n", sbc1.Queries[0], wantQuery)
	}
	if sbc2.ExecCount != 0 {
		t.Errorf("sbc2.ExecCount: %v, want 0\n", sbc2.ExecCount)
	}

<<<<<<< HEAD
	q.Sql = "insert into user(id, v, name) values (3, 2, 'myname2')"
	sbclookup.BindVars = nil
	sbclookup.Queries = nil
	_, err = router.Execute(&context.DummyContext{}, &q)
=======
	q.Sql = "insert into user(id, v) values (3, 2)"
	_, err = router.Execute(context.Background(), &q)
>>>>>>> 3fd3b17a
	if err != nil {
		t.Error(err)
	}
	if sbc1.ExecCount != 1 {
		t.Errorf("sbc1.ExecCount: %v, want 1\n", sbc1.ExecCount)
	}
	wantBind = map[string]interface{}{
		"id": int64(3),
	}
	if !reflect.DeepEqual(sbclookup.BindVars[0], wantBind) {
		t.Errorf("sbclookup.BindVars[0] = %#v, want %#v", sbclookup.BindVars[0], wantBind)
	}
	wantQuery = "insert into user_idx(id) values(:id)"
	if sbclookup.Queries[0] != wantQuery {
		t.Errorf("sbclookup.Queries[0]: %q, want %q\n", sbclookup.Queries[0], wantQuery)
	}
	wantBind = map[string]interface{}{
		"keyspace_id": "N\xb1\x90ɢ\xfa\x16\x9c",
		"_id":         int64(3),
		"_name":       "myname2",
	}
	if !reflect.DeepEqual(sbc2.BindVars[0], wantBind) {
		t.Errorf("sbc2.BindVars[0] = %#v, want %#v", sbc2.BindVars[0], wantBind)
	}
	wantQuery = "insert into user(id, v, name) values (:_id, 2, :_name) /* _routing keyspace_id:4eb190c9a2fa169c */"
	if sbc2.Queries[0] != wantQuery {
		t.Errorf("sbc2.Queries[0]: %q, want %q\n", sbc2.Queries[0], wantQuery)
	}
}

func TestInsertGenerator(t *testing.T) {
	schema, err := planbuilder.LoadSchemaJSON(locateFile("router_test.json"))
	if err != nil {
		t.Fatal(err)
	}
	s := createSandbox("TestRouter")
	sbc := &sandboxConn{}
	s.MapTestConn("80-a0", sbc)

	l := createSandbox("TestUnsharded")
	sbclookup := &sandboxConn{}
	l.MapTestConn("0", sbclookup)

	serv := new(sandboxTopo)
	scatterConn := NewScatterConn(serv, "", "aa", 1*time.Second, 10, 1*time.Millisecond)
	router := NewRouter(serv, "aa", schema, "", scatterConn)

	q := proto.Query{
		Sql:        "insert into user(v, name) values (2, 'myname')",
		TabletType: topo.TYPE_MASTER,
	}
	_, err = router.Execute(context.Background(), &q)
	if err != nil {
		t.Error(err)
	}
	wantBind := map[string]interface{}{
		"id": nil,
	}
	if !reflect.DeepEqual(sbclookup.BindVars[0], wantBind) {
		t.Errorf("sbclookup.BindVars[0] = %#v, want %#v", sbclookup.BindVars[0], wantBind)
	}
	wantQuery := "insert into user_idx(id) values(:id)"
	if sbclookup.Queries[0] != wantQuery {
		t.Errorf("sbclookup.Queries[0]: %q, want %q\n", sbclookup.Queries[0], wantQuery)
	}
	wantBind = map[string]interface{}{
		"keyspace_id": "\x8c\xa6M\xe9\xc1\xb1#\xa7",
		"_id":         int64(0),
		"_name":       "myname",
	}
	if !reflect.DeepEqual(sbc.BindVars[0], wantBind) {
		t.Errorf("sbc.BindVars[0] = %#v, want %#v", sbc.BindVars[0], wantBind)
	}
	wantQuery = "insert into user(v, name, id) values (2, :_name, :_id) /* _routing keyspace_id:8ca64de9c1b123a7 */"
	if sbc.Queries[0] != wantQuery {
		t.Errorf("sbc.Queries[0]: %q, want %q\n", sbc.Queries[0], wantQuery)
	}
}

func TestInsertLookupOwned(t *testing.T) {
	schema, err := planbuilder.LoadSchemaJSON(locateFile("router_test.json"))
	if err != nil {
		t.Fatal(err)
	}
	s := createSandbox("TestRouter")
	sbc := &sandboxConn{}
	s.MapTestConn("-20", sbc)

	l := createSandbox("TestUnsharded")
	sbclookup := &sandboxConn{}
	l.MapTestConn("0", sbclookup)

	serv := new(sandboxTopo)
	scatterConn := NewScatterConn(serv, "", "aa", 1*time.Second, 10, 1*time.Millisecond)
	router := NewRouter(serv, "aa", schema, "", scatterConn)

	q := proto.Query{
		Sql:        "insert into music(user_id, id) values (2, 3)",
		TabletType: topo.TYPE_MASTER,
	}
	_, err = router.Execute(context.Background(), &q)
	if err != nil {
		t.Error(err)
	}
	wantBind := map[string]interface{}{
		"music_id": int64(3),
		"user_id":  int64(2),
	}
	if !reflect.DeepEqual(sbclookup.BindVars[0], wantBind) {
		t.Errorf("sbclookup.BindVars[0] = %#v, want %#v", sbclookup.BindVars[0], wantBind)
	}
	wantQuery := "insert into music_user_map(music_id, user_id) values(:music_id, :user_id)"
	if sbclookup.Queries[0] != wantQuery {
		t.Errorf("sbclookup.Queries[0]: %q, want %q\n", sbclookup.Queries[0], wantQuery)
	}
	wantBind = map[string]interface{}{
		"keyspace_id": "\x06\xe7\xea\"Βp\x8f",
		"_user_id":    int64(2),
		"_id":         int64(3),
	}
	if !reflect.DeepEqual(sbc.BindVars[0], wantBind) {
		t.Errorf("sbc.BindVars[0] = %#v, want %#v", sbc.BindVars[0], wantBind)
	}
	wantQuery = "insert into music(user_id, id) values (:_user_id, :_id) /* _routing keyspace_id:06e7ea22ce92708f */"
	if sbc.Queries[0] != wantQuery {
		t.Errorf("sbc.Queries[0]: %q, want %q\n", sbc.Queries[0], wantQuery)
	}
}

func TestInsertLookupOwnedGenerator(t *testing.T) {
	schema, err := planbuilder.LoadSchemaJSON(locateFile("router_test.json"))
	if err != nil {
		t.Fatal(err)
	}
	s := createSandbox("TestRouter")
	sbc := &sandboxConn{}
	s.MapTestConn("-20", sbc)

	l := createSandbox("TestUnsharded")
	sbclookup := &sandboxConn{}
	l.MapTestConn("0", sbclookup)

	serv := new(sandboxTopo)
	scatterConn := NewScatterConn(serv, "", "aa", 1*time.Second, 10, 1*time.Millisecond)
	router := NewRouter(serv, "aa", schema, "", scatterConn)

	q := proto.Query{
		Sql:        "insert into music(user_id) values (2)",
		TabletType: topo.TYPE_MASTER,
	}
	_, err = router.Execute(context.Background(), &q)
	if err != nil {
		t.Error(err)
	}
	wantBind := map[string]interface{}{
		"music_id": nil,
		"user_id":  int64(2),
	}
	if !reflect.DeepEqual(sbclookup.BindVars[0], wantBind) {
		t.Errorf("sbclookup.BindVars[0] = %#v, want %#v", sbclookup.BindVars[0], wantBind)
	}
	wantQuery := "insert into music_user_map(music_id, user_id) values(:music_id, :user_id)"
	if sbclookup.Queries[0] != wantQuery {
		t.Errorf("sbclookup.Queries[0]: %q, want %q\n", sbclookup.Queries[0], wantQuery)
	}
	wantBind = map[string]interface{}{
		"keyspace_id": "\x06\xe7\xea\"Βp\x8f",
		"_user_id":    int64(2),
		"_id":         int64(0),
	}
	if !reflect.DeepEqual(sbc.BindVars[0], wantBind) {
		t.Errorf("sbc.BindVars[0] = %#v, want %#v", sbc.BindVars[0], wantBind)
	}
	wantQuery = "insert into music(user_id, id) values (:_user_id, :_id) /* _routing keyspace_id:06e7ea22ce92708f */"
	if sbc.Queries[0] != wantQuery {
		t.Errorf("sbc.Queries[0]: %q, want %q\n", sbc.Queries[0], wantQuery)
	}
}

func TestInsertLookupUnowned(t *testing.T) {
	schema, err := planbuilder.LoadSchemaJSON(locateFile("router_test.json"))
	if err != nil {
		t.Fatal(err)
	}
	s := createSandbox("TestRouter")
	sbc := &sandboxConn{}
	s.MapTestConn("-20", sbc)

	l := createSandbox("TestUnsharded")
	sbclookup := &sandboxConn{}
	l.MapTestConn("0", sbclookup)

	serv := new(sandboxTopo)
	scatterConn := NewScatterConn(serv, "", "aa", 1*time.Second, 10, 1*time.Millisecond)
	router := NewRouter(serv, "aa", schema, "", scatterConn)

	q := proto.Query{
		Sql:        "insert into music_extra(user_id, music_id) values (2, 3)",
		TabletType: topo.TYPE_MASTER,
	}
	_, err = router.Execute(context.Background(), &q)
	if err != nil {
		t.Error(err)
	}
	wantBind := map[string]interface{}{
		"music_id": int64(3),
		"user_id":  int64(2),
	}
	if !reflect.DeepEqual(sbclookup.BindVars[0], wantBind) {
		t.Errorf("sbclookup.BindVars[0] = %#v, want %#v", sbclookup.BindVars[0], wantBind)
	}
	wantQuery := "select music_id from music_user_map where music_id = :music_id and user_id = :user_id"
	if sbclookup.Queries[0] != wantQuery {
		t.Errorf("sbclookup.Queries[0]: %q, want %q\n", sbclookup.Queries[0], wantQuery)
	}
	wantBind = map[string]interface{}{
		"keyspace_id": "\x06\xe7\xea\"Βp\x8f",
		"_user_id":    int64(2),
		"_music_id":   int64(3),
	}
	if !reflect.DeepEqual(sbc.BindVars[0], wantBind) {
		t.Errorf("sbc.BindVars[0] = %#v, want %#v", sbc.BindVars[0], wantBind)
	}
	wantQuery = "insert into music_extra(user_id, music_id) values (:_user_id, :_music_id) /* _routing keyspace_id:06e7ea22ce92708f */"
	if sbc.Queries[0] != wantQuery {
		t.Errorf("sbc.Queries[0]: %q, want %q\n", sbc.Queries[0], wantQuery)
	}
}

func TestInsertLookupUnownedUnsupplied(t *testing.T) {
	schema, err := planbuilder.LoadSchemaJSON(locateFile("router_test.json"))
	if err != nil {
		t.Fatal(err)
	}
	s := createSandbox("TestRouter")
	sbc := &sandboxConn{}
	s.MapTestConn("-20", sbc)

	l := createSandbox("TestUnsharded")
	sbclookup := &sandboxConn{}
	l.MapTestConn("0", sbclookup)

	serv := new(sandboxTopo)
	scatterConn := NewScatterConn(serv, "", "aa", 1*time.Second, 10, 1*time.Millisecond)
	router := NewRouter(serv, "aa", schema, "", scatterConn)

	q := proto.Query{
		Sql:        "insert into music_extra_reversed(music_id) values (3)",
		TabletType: topo.TYPE_MASTER,
	}
	_, err = router.Execute(context.Background(), &q)
	if err != nil {
		t.Error(err)
	}
	wantBind := map[string]interface{}{
		"music_id": int64(3),
	}
	if !reflect.DeepEqual(sbclookup.BindVars[0], wantBind) {
		t.Errorf("sbclookup.BindVars[0] = %#v, want %#v", sbclookup.BindVars[0], wantBind)
	}
	wantQuery := "select user_id from music_user_map where music_id = :music_id"
	if sbclookup.Queries[0] != wantQuery {
		t.Errorf("sbclookup.Queries[0]: %q, want %q\n", sbclookup.Queries[0], wantQuery)
	}
	wantBind = map[string]interface{}{
		"keyspace_id": "\x16k@\xb4J\xbaK\xd6",
		"_user_id":    int64(1),
		"_music_id":   int64(3),
	}
	if !reflect.DeepEqual(sbc.BindVars[0], wantBind) {
		t.Errorf("sbc.BindVars[0] = %#v, want %#v", sbc.BindVars[0], wantBind)
	}
	wantQuery = "insert into music_extra_reversed(music_id, user_id) values (:_music_id, :_user_id) /* _routing keyspace_id:166b40b44aba4bd6 */"
	if sbc.Queries[0] != wantQuery {
		t.Errorf("sbc.Queries[0]: %q, want %q\n", sbc.Queries[0], wantQuery)
	}
}

func locateFile(name string) string {
	if path.IsAbs(name) {
		return name
	}
	return testfiles.Locate("vtgate/" + name)
}<|MERGE_RESOLUTION|>--- conflicted
+++ resolved
@@ -85,12 +85,8 @@
 	}
 
 	q.Sql = "delete from music_user_map"
-<<<<<<< HEAD
 	sbc.Queries = nil
-	_, err = router.Execute(&context.DummyContext{}, &q)
-=======
-	_, err = router.Execute(context.Background(), &q)
->>>>>>> 3fd3b17a
+	_, err = router.Execute(context.Background(), &q)
 	if err != nil {
 		t.Error(err)
 	}
@@ -100,12 +96,8 @@
 	}
 
 	q.Sql = "insert into music_user_map values(1)"
-<<<<<<< HEAD
 	sbc.Queries = nil
-	_, err = router.Execute(&context.DummyContext{}, &q)
-=======
-	_, err = router.Execute(context.Background(), &q)
->>>>>>> 3fd3b17a
+	_, err = router.Execute(context.Background(), &q)
 	if err != nil {
 		t.Error(err)
 	}
@@ -173,7 +165,7 @@
 	q.Sql = "select * from user where name = 'foo'"
 	sbc1.BindVars = nil
 	sbc1.Queries = nil
-	_, err = router.Execute(&context.DummyContext{}, &q)
+	_, err = router.Execute(context.Background(), &q)
 	if err != nil {
 		t.Error(err)
 	}
@@ -222,7 +214,7 @@
 		Sql:        "select * from user where id in (1)",
 		TabletType: topo.TYPE_MASTER,
 	}
-	_, err = router.Execute(&context.DummyContext{}, &q)
+	_, err = router.Execute(context.Background(), &q)
 	if err != nil {
 		t.Error(err)
 	}
@@ -242,7 +234,7 @@
 
 	q.Sql = "select * from user where id in (1, 3)"
 	sbc1.Queries = nil
-	_, err = router.Execute(&context.DummyContext{}, &q)
+	_, err = router.Execute(context.Background(), &q)
 	if err != nil {
 		t.Error(err)
 	}
@@ -268,7 +260,7 @@
 	q.Sql = "select * from user where name = 'foo'"
 	sbc1.BindVars = nil
 	sbc1.Queries = nil
-	_, err = router.Execute(&context.DummyContext{}, &q)
+	_, err = router.Execute(context.Background(), &q)
 	if err != nil {
 		t.Error(err)
 	}
@@ -312,7 +304,7 @@
 		Sql:        "select * from user where keyrange('', '\x20')",
 		TabletType: topo.TYPE_MASTER,
 	}
-	_, err = router.Execute(&context.DummyContext{}, &q)
+	_, err = router.Execute(context.Background(), &q)
 	if err != nil {
 		t.Error(err)
 	}
@@ -329,7 +321,7 @@
 	}
 
 	q.Sql = "select * from user where keyrange('\x40', '\x60')"
-	_, err = router.Execute(&context.DummyContext{}, &q)
+	_, err = router.Execute(context.Background(), &q)
 	if err != nil {
 		t.Error(err)
 	}
@@ -366,7 +358,7 @@
 		Sql:        "select * from user",
 		TabletType: topo.TYPE_MASTER,
 	}
-	_, err = router.Execute(&context.DummyContext{}, &q)
+	_, err = router.Execute(context.Background(), &q)
 	if err != nil {
 		t.Error(err)
 	}
@@ -399,7 +391,7 @@
 		Sql:        "update user set a=2 where id = 1",
 		TabletType: topo.TYPE_MASTER,
 	}
-	_, err = router.Execute(&context.DummyContext{}, &q)
+	_, err = router.Execute(context.Background(), &q)
 	if err != nil {
 		t.Error(err)
 	}
@@ -417,7 +409,7 @@
 		t.Errorf("sbc2.ExecCount: %v, want 0\n", sbc2.ExecCount)
 	}
 	q.Sql = "update user set a=2 where id = 3"
-	_, err = router.Execute(&context.DummyContext{}, &q)
+	_, err = router.Execute(context.Background(), &q)
 	if err != nil {
 		t.Error(err)
 	}
@@ -469,7 +461,7 @@
 		Sql:        "delete from user where id = 1",
 		TabletType: topo.TYPE_MASTER,
 	}
-	_, err = router.Execute(&context.DummyContext{}, &q)
+	_, err = router.Execute(context.Background(), &q)
 	if err != nil {
 		t.Error(err)
 	}
@@ -558,15 +550,10 @@
 		t.Errorf("sbc2.ExecCount: %v, want 0\n", sbc2.ExecCount)
 	}
 
-<<<<<<< HEAD
 	q.Sql = "insert into user(id, v, name) values (3, 2, 'myname2')"
 	sbclookup.BindVars = nil
 	sbclookup.Queries = nil
-	_, err = router.Execute(&context.DummyContext{}, &q)
-=======
-	q.Sql = "insert into user(id, v) values (3, 2)"
-	_, err = router.Execute(context.Background(), &q)
->>>>>>> 3fd3b17a
+	_, err = router.Execute(context.Background(), &q)
 	if err != nil {
 		t.Error(err)
 	}
